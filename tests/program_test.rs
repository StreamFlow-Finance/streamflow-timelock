use anyhow::Result;
use borsh::BorshSerialize;
use solana_program::program_error::ProgramError;
use solana_program_test::tokio;
use solana_sdk::{
    instruction::{AccountMeta, Instruction},
    program_pack::Pack,
    pubkey::Pubkey,
    signature::Signer,
    signer::keypair::Keypair,
    system_program,
    sysvar::rent,
    account::Account,
    native_token::sol_to_lamports
};
use spl_associated_token_account::get_associated_token_address;
use test_sdk::tools::clone_keypair;

use streamflow_timelock::state::{StreamInstruction, TokenStreamData, PROGRAM_VERSION};

mod fascilities;

use fascilities::*;


#[tokio::test]
async fn timelock_program_test() -> Result<()> {
    let alice = Account {
        lamports: sol_to_lamports(1.0),
        ..Account::default()
    };
    let bob = Account {
        lamports: sol_to_lamports(1.0),
        ..Account::default()
    };

    let mut tt = TimelockProgramTest::start_new(&[alice, bob]).await;

    let alice = clone_keypair(&tt.bench.accounts[0]);
    let bob = clone_keypair(&tt.bench.accounts[1]);
    let payer = clone_keypair(&tt.bench.payer);

    let strm_token_mint = Keypair::new();
    let alice_ass_token = get_associated_token_address(&alice.pubkey(), &strm_token_mint.pubkey());
    let bob_ass_token = get_associated_token_address(&bob.pubkey(), &strm_token_mint.pubkey());

    tt.bench.create_mint(&strm_token_mint, &tt.bench.payer.pubkey()).await;

    tt.bench.create_associated_token_account(&strm_token_mint.pubkey(), &alice.pubkey()).await;

    tt.bench
        .mint_tokens(
            &strm_token_mint.pubkey(),
            &payer,
            &alice_ass_token,
            spl_token::ui_amount_to_amount(100.0, 8),
        )
        .await;

    let alice_ass_account = tt.bench.get_account(&alice_ass_token).await.unwrap();
    let alice_token_data = spl_token::state::Account::unpack_from_slice(&alice_ass_account.data)?;
    assert_eq!(alice_token_data.amount, spl_token::ui_amount_to_amount(100.0, 8));
    assert_eq!(alice_token_data.mint, strm_token_mint.pubkey());
    assert_eq!(alice_token_data.owner, alice.pubkey());

    let metadata_kp = Keypair::new();
    let (escrow_tokens_pubkey, _) =
        Pubkey::find_program_address(&[metadata_kp.pubkey().as_ref()], &tt.program_id);

    let clock = tt.bench.get_clock().await;
    let now = clock.unix_timestamp as u64;

    let create_stream_ix = CreateStreamIx {
        ix: 0,
        metadata: StreamInstruction {
            start_time: now + 5,
            end_time: now + 605,
            deposited_amount: spl_token::ui_amount_to_amount(20.0, 8),
            total_amount: spl_token::ui_amount_to_amount(20.0, 8),
            period: 1,
            cliff: 0,
            cliff_amount: 0,
            cancelable_by_sender: false,
            cancelable_by_recipient: false,
            withdrawal_public: false,
            transferable_by_sender: false,
            transferable_by_recipient: false,
            release_rate: 0,
            stream_name: "TheTestoooooooooor".to_string(),
        },
    };

    let create_stream_ix_bytes = Instruction::new_with_bytes(
        tt.program_id,
        &create_stream_ix.try_to_vec()?,
        vec![
            AccountMeta::new(alice.pubkey(), true),
            AccountMeta::new(alice_ass_token, false),
            AccountMeta::new(bob.pubkey(), false),
            AccountMeta::new(bob_ass_token, false),
            AccountMeta::new(metadata_kp.pubkey(), true),
            AccountMeta::new(escrow_tokens_pubkey, false),
            AccountMeta::new_readonly(strm_token_mint.pubkey(), false),
            AccountMeta::new_readonly(rent::id(), false),
            AccountMeta::new_readonly(spl_token::id(), false),
            AccountMeta::new_readonly(spl_associated_token_account::id(), false),
            AccountMeta::new_readonly(system_program::id(), false),
        ],
    );

    tt.bench.process_transaction(&[create_stream_ix_bytes], Some(&[&alice, &metadata_kp])).await?;

    let metadata_acc = tt.bench.get_account(&metadata_kp.pubkey()).await.unwrap();
    let metadata_data: TokenStreamData = tt.bench.get_borsh_account(&metadata_kp.pubkey()).await;

    assert_eq!(metadata_acc.owner, tt.program_id);
    assert_eq!(metadata_data.magic, PROGRAM_VERSION);
    assert_eq!(metadata_data.withdrawn_amount, 0);
    assert_eq!(metadata_data.canceled_at, 0);
    assert_eq!(metadata_data.closable_at, now + 605);
    assert_eq!(metadata_data.last_withdrawn_at, 0);
    assert_eq!(metadata_data.sender, alice.pubkey());
    assert_eq!(metadata_data.sender_tokens, alice_ass_token);
    assert_eq!(metadata_data.recipient, bob.pubkey());
    assert_eq!(metadata_data.recipient_tokens, bob_ass_token);
    assert_eq!(metadata_data.mint, strm_token_mint.pubkey());
    assert_eq!(metadata_data.escrow_tokens, escrow_tokens_pubkey);
    assert_eq!(metadata_data.ix.start_time, now + 5);
    assert_eq!(metadata_data.ix.end_time, now + 605);
    assert_eq!(metadata_data.ix.deposited_amount, spl_token::ui_amount_to_amount(20.0, 8));
    assert_eq!(metadata_data.ix.total_amount, spl_token::ui_amount_to_amount(20.0, 8));
    assert_eq!(metadata_data.ix.stream_name, "TheTestoooooooooor".to_string());

    // Let's warp ahead and try withdrawing some of the stream.
    tt.advance_clock_past_timestamp(now as i64 + 300).await;

    let withdraw_stream_ix = WithdrawStreamIx { ix: 1, amount: 0 };

    let withdraw_stream_ix_bytes = Instruction::new_with_bytes(
        tt.program_id,
        &withdraw_stream_ix.try_to_vec()?,
        vec![
            AccountMeta::new(bob.pubkey(), true),
            AccountMeta::new(alice.pubkey(), false),
            AccountMeta::new(bob.pubkey(), false),
            AccountMeta::new(bob_ass_token, false),
            AccountMeta::new(metadata_kp.pubkey(), false),
            AccountMeta::new(escrow_tokens_pubkey, false),
            AccountMeta::new_readonly(strm_token_mint.pubkey(), false),
            AccountMeta::new_readonly(spl_token::id(), false),
        ],
    );

    tt.bench.process_transaction(&[withdraw_stream_ix_bytes], Some(&[&bob])).await?;

    let metadata_data: TokenStreamData = tt.bench.get_borsh_account(&metadata_kp.pubkey()).await;
    assert_eq!(metadata_data.withdrawn_amount, 1180000000);

    println!("{:#?}", metadata_data);
    Ok(())
}

#[tokio::test]
async fn timelock_program_test2() -> Result<()> {
    let alice = Account {
        lamports: sol_to_lamports(1.0),
        ..Account::default()
    };
    let bob = Account {
        lamports: sol_to_lamports(1.0),
        ..Account::default()
    };
<<<<<<< HEAD

    let mut tt = TimelockProgramTest::start_new(&[alice, bob]).await;

=======

    let mut tt = TimelockProgramTest::start_new(&[alice, bob]).await;

>>>>>>> e8fa449e
    let alice = clone_keypair(&tt.bench.accounts[0]);
    let bob = clone_keypair(&tt.bench.accounts[1]);
    let payer = clone_keypair(&tt.bench.payer);

    let strm_token_mint = Keypair::new();
    let alice_ass_token = get_associated_token_address(&alice.pubkey(), &strm_token_mint.pubkey());
    let bob_ass_token = get_associated_token_address(&bob.pubkey(), &strm_token_mint.pubkey());

    tt.bench.create_mint(&strm_token_mint, &tt.bench.payer.pubkey()).await;

    tt.bench.create_associated_token_account(&strm_token_mint.pubkey(), &alice.pubkey()).await;

    tt.bench
        .mint_tokens(
            &strm_token_mint.pubkey(),
            &payer,
            &alice_ass_token,
            spl_token::ui_amount_to_amount(100.0, 8),
        )
        .await;

    let alice_ass_account = tt.bench.get_account(&alice_ass_token).await.unwrap();
    let alice_token_data = spl_token::state::Account::unpack_from_slice(&alice_ass_account.data)?;
    assert_eq!(alice_token_data.amount, spl_token::ui_amount_to_amount(100.0, 8));
    assert_eq!(alice_token_data.mint, strm_token_mint.pubkey());
    assert_eq!(alice_token_data.owner, alice.pubkey());

    let metadata_kp = Keypair::new();
    let (escrow_tokens_pubkey, _) =
        Pubkey::find_program_address(&[metadata_kp.pubkey().as_ref()], &tt.program_id);

    let clock = tt.bench.get_clock().await;
    let now = clock.unix_timestamp as u64;

    let create_stream_ix = CreateStreamIx {
        ix: 0,
        metadata: StreamInstruction {
            start_time: now + 10,
            end_time: now + 1010,
            deposited_amount: spl_token::ui_amount_to_amount(10.0, 8),
            total_amount: spl_token::ui_amount_to_amount(20.0, 8),
            period: 1,
            cliff: 0,
            cliff_amount: 0,
            cancelable_by_sender: false,
            cancelable_by_recipient: false,
            withdrawal_public: false,
            transferable_by_sender: false,
            transferable_by_recipient: false,
            release_rate: 0, // Old contracts don't have it
            stream_name: "Test2".to_string(),
        },
    };

    let create_stream_ix_bytes = Instruction::new_with_bytes(
        tt.program_id,
        &create_stream_ix.try_to_vec()?,
        vec![
            AccountMeta::new(alice.pubkey(), true),
            AccountMeta::new(alice_ass_token, false),
            AccountMeta::new(bob.pubkey(), false),
            AccountMeta::new(bob_ass_token, false),
            AccountMeta::new(metadata_kp.pubkey(), true),
            AccountMeta::new(escrow_tokens_pubkey, false),
            AccountMeta::new_readonly(strm_token_mint.pubkey(), false),
            AccountMeta::new_readonly(rent::id(), false),
            AccountMeta::new_readonly(spl_token::id(), false),
            AccountMeta::new_readonly(spl_associated_token_account::id(), false),
            AccountMeta::new_readonly(system_program::id(), false),
        ],
    );

    tt.bench.process_transaction(&[create_stream_ix_bytes], Some(&[&alice, &metadata_kp])).await?;

    let metadata_acc = tt.bench.get_account(&metadata_kp.pubkey()).await.unwrap();
    let metadata_data: TokenStreamData = tt.bench.get_borsh_account(&metadata_kp.pubkey()).await;

    assert_eq!(metadata_acc.owner, tt.program_id);
    assert_eq!(metadata_data.closable_at, now + 510 + 1); // 1 after, like in function

    assert_eq!(metadata_data.ix.start_time, now + 10);
    assert_eq!(metadata_data.ix.end_time, now + 1010);
    assert_eq!(metadata_data.ix.deposited_amount, spl_token::ui_amount_to_amount(10.0, 8));
    assert_eq!(metadata_data.ix.total_amount, spl_token::ui_amount_to_amount(20.0, 8));
    assert_eq!(metadata_data.ix.stream_name, "Test2".to_string());

    // Test if recipient can be transfered, should return error
    let transfer_ix = TransferIx { ix: 3 }; // 3 => entrypoint transfer recipient
    let transfer_ix_bytes = Instruction::new_with_bytes(
        tt.program_id,
        &transfer_ix.try_to_vec()?,
        vec![
            AccountMeta::new(bob.pubkey(), true), // Existing recipient as signer
            AccountMeta::new(alice.pubkey(), false), // New recipient
            AccountMeta::new(alice_ass_token, false),
            AccountMeta::new(metadata_kp.pubkey(), false),
            AccountMeta::new(escrow_tokens_pubkey, false),
            AccountMeta::new_readonly(strm_token_mint.pubkey(), false),
            AccountMeta::new_readonly(rent::id(), false),
            AccountMeta::new_readonly(spl_token::id(), false),
            AccountMeta::new_readonly(spl_associated_token_account::id(), false),
            AccountMeta::new_readonly(system_program::id(), false),
        ],
    );

    let transaction_error = tt.bench.process_transaction(&[transfer_ix_bytes], Some(&[&bob])).await;

    assert!(transaction_error.is_err());

    // Top up account with 12 and see new amount in escrow account
    let topup_ix = TopUpIx { ix: 4, amount: spl_token::ui_amount_to_amount(10.0, 8) }; // 4 => topup
    let topupix_bytes = Instruction::new_with_bytes(
        tt.program_id,
        &topup_ix.try_to_vec()?,
        vec![
            AccountMeta::new(alice.pubkey(), true),
            AccountMeta::new(alice_ass_token, false),
            AccountMeta::new(metadata_kp.pubkey(), false),
            AccountMeta::new(escrow_tokens_pubkey, false),
            AccountMeta::new_readonly(strm_token_mint.pubkey(), false),
            AccountMeta::new_readonly(spl_token::id(), false),
        ],
    );
    tt.bench.process_transaction(&[topupix_bytes], Some(&[&alice])).await?;
    // let metadata_acc = tt.bench.get_account(&metadata_kp.pubkey()).await.unwrap();
    let metadata_data: TokenStreamData = tt.bench.get_borsh_account(&metadata_kp.pubkey()).await;
    assert_eq!(metadata_data.ix.deposited_amount, spl_token::ui_amount_to_amount(20.0, 8));
    // Closable to end_date, closable fn would return 1010 + 1
    assert_eq!(metadata_data.closable_at, now + 1010);

    // Warp ahead
    tt.advance_clock_past_timestamp(now as i64 + 200).await;

    let withdraw_stream_ix =
        WithdrawStreamIx { ix: 1, amount: spl_token::ui_amount_to_amount(30.0, 8) };

    let withdraw_stream_ix_bytes = Instruction::new_with_bytes(
        tt.program_id,
        &withdraw_stream_ix.try_to_vec()?,
        vec![
            AccountMeta::new(bob.pubkey(), true),
            AccountMeta::new(alice.pubkey(), false),
            AccountMeta::new(bob.pubkey(), false),
            AccountMeta::new(bob_ass_token, false),
            AccountMeta::new(metadata_kp.pubkey(), false),
            AccountMeta::new(escrow_tokens_pubkey, false),
            AccountMeta::new_readonly(strm_token_mint.pubkey(), false),
            AccountMeta::new_readonly(spl_token::id(), false),
        ],
    );

    let transaction_error = tt
        .bench
        .process_transaction(&[withdraw_stream_ix_bytes], Some(&[&bob]))
        .await
        .err()
        .unwrap();

    assert_eq!(transaction_error, ProgramError::InvalidArgument);

    let some_other_kp = Keypair::new();
    let cancel_ix = CancelIx { ix: 2 };

    let cancel_ix_bytes = Instruction::new_with_bytes(
        tt.program_id,
        &cancel_ix.try_to_vec()?,
        vec![
            AccountMeta::new(some_other_kp.pubkey(), true), // RANDOM KEY
            AccountMeta::new(alice.pubkey(), false),
            AccountMeta::new(alice_ass_token, false),
            AccountMeta::new(bob.pubkey(), false),
            AccountMeta::new(bob_ass_token, false),
            AccountMeta::new(metadata_kp.pubkey(), false),
            AccountMeta::new(escrow_tokens_pubkey, false),
            AccountMeta::new_readonly(strm_token_mint.pubkey(), false),
            AccountMeta::new_readonly(spl_token::id(), false),
        ],
    );

    // It should be IA data error, stream hasn't expired
    let transaction_error = tt
        .bench
        .process_transaction(&[cancel_ix_bytes], Some(&[&some_other_kp]))
        .await
        .err()
        .unwrap();

    assert_eq!(transaction_error, ProgramError::InvalidAccountData);

    // Ahead with time, stream expired
    tt.advance_clock_past_timestamp(now as i64 + 2000).await;

    let cancel_ix_bytes = Instruction::new_with_bytes(
        tt.program_id,
        &cancel_ix.try_to_vec()?,
        vec![
            AccountMeta::new(some_other_kp.pubkey(), true), // RANDOM KEY
            AccountMeta::new(alice.pubkey(), false),
            AccountMeta::new(alice_ass_token, false),
            AccountMeta::new(bob.pubkey(), false),
            AccountMeta::new(bob_ass_token, false),
            AccountMeta::new(metadata_kp.pubkey(), false),
            AccountMeta::new(escrow_tokens_pubkey, false),
            AccountMeta::new_readonly(strm_token_mint.pubkey(), false),
            AccountMeta::new_readonly(spl_token::id(), false),
        ],
    );

    // Now stream should be cancelled
    tt.bench.process_transaction(&[cancel_ix_bytes], Some(&[&some_other_kp])).await?;

    Ok(())
}

#[tokio::test]
async fn timelock_program_test_transfer() -> Result<()> {
    let alice = Account {
        lamports: sol_to_lamports(1.0),
        ..Account::default()
    };
    let bob = Account {
        lamports: sol_to_lamports(1.0),
        ..Account::default()
    };
<<<<<<< HEAD

    let mut tt = TimelockProgramTest::start_new(&[alice, bob]).await;

=======

    let mut tt = TimelockProgramTest::start_new(&[alice, bob]).await;

>>>>>>> e8fa449e
    let alice = clone_keypair(&tt.bench.accounts[0]);
    let bob = clone_keypair(&tt.bench.accounts[1]);
    let payer = clone_keypair(&tt.bench.payer);

    let strm_token_mint = Keypair::new();
    let alice_ass_token = get_associated_token_address(&alice.pubkey(), &strm_token_mint.pubkey());
    let bob_ass_token = get_associated_token_address(&bob.pubkey(), &strm_token_mint.pubkey());

    tt.bench.create_mint(&strm_token_mint, &tt.bench.payer.pubkey()).await;

    tt.bench.create_associated_token_account(&strm_token_mint.pubkey(), &alice.pubkey()).await;

    tt.bench
        .mint_tokens(
            &strm_token_mint.pubkey(),
            &payer,
            &alice_ass_token,
            spl_token::ui_amount_to_amount(100.0, 8),
        )
        .await;

    let alice_ass_account = tt.bench.get_account(&alice_ass_token).await.unwrap();
    let alice_token_data = spl_token::state::Account::unpack_from_slice(&alice_ass_account.data)?;
    assert_eq!(alice_token_data.amount, spl_token::ui_amount_to_amount(100.0, 8));
    assert_eq!(alice_token_data.mint, strm_token_mint.pubkey());
    assert_eq!(alice_token_data.owner, alice.pubkey());

    let metadata_kp = Keypair::new();
    let (escrow_tokens_pubkey, _) =
        Pubkey::find_program_address(&[metadata_kp.pubkey().as_ref()], &tt.program_id);

    let clock = tt.bench.get_clock().await;
    let now = clock.unix_timestamp as u64;

    let create_stream_ix = CreateStreamIx {
        ix: 0,
        metadata: StreamInstruction {
            start_time: now + 10,
            end_time: now + 1010,
            deposited_amount: spl_token::ui_amount_to_amount(10.0, 8),
            total_amount: spl_token::ui_amount_to_amount(20.0, 8),
            period: 1,
            cliff: 0,
            cliff_amount: 0,
            cancelable_by_sender: false,
            cancelable_by_recipient: false,
            withdrawal_public: false,
            transferable_by_sender: false,
            transferable_by_recipient: true, // Should be possible to transfer stream
            release_rate: 0,                 // Old contracts don't have it
            stream_name: "TransferStream".to_string(),
        },
    };

    let create_stream_ix_bytes = Instruction::new_with_bytes(
        tt.program_id,
        &create_stream_ix.try_to_vec()?,
        vec![
            AccountMeta::new(alice.pubkey(), true),
            AccountMeta::new(alice_ass_token, false),
            AccountMeta::new(bob.pubkey(), false),
            AccountMeta::new(bob_ass_token, false),
            AccountMeta::new(metadata_kp.pubkey(), true),
            AccountMeta::new(escrow_tokens_pubkey, false),
            AccountMeta::new_readonly(strm_token_mint.pubkey(), false),
            AccountMeta::new_readonly(rent::id(), false),
            AccountMeta::new_readonly(spl_token::id(), false),
            AccountMeta::new_readonly(spl_associated_token_account::id(), false),
            AccountMeta::new_readonly(system_program::id(), false),
        ],
    );

    tt.bench.process_transaction(&[create_stream_ix_bytes], Some(&[&alice, &metadata_kp])).await?;

    let metadata_data: TokenStreamData = tt.bench.get_borsh_account(&metadata_kp.pubkey()).await;

    assert_eq!(metadata_data.ix.stream_name, "TransferStream".to_string());
    assert!(metadata_data.ix.transferable_by_recipient);

    // Test if recipient can be transfered
    let transfer_ix = TransferIx { ix: 3 }; // 3 => entrypoint transfer recipient
    let transfer_ix_bytes = Instruction::new_with_bytes(
        tt.program_id,
        &transfer_ix.try_to_vec()?,
        vec![
            AccountMeta::new(bob.pubkey(), true), // Existing recipient as signer
            AccountMeta::new(alice.pubkey(), false), // New recipient
            AccountMeta::new(alice_ass_token, false), // New recipient token account
            AccountMeta::new(metadata_kp.pubkey(), false),
            AccountMeta::new(escrow_tokens_pubkey, false),
            AccountMeta::new_readonly(strm_token_mint.pubkey(), false),
            AccountMeta::new_readonly(rent::id(), false),
            AccountMeta::new_readonly(spl_token::id(), false),
            AccountMeta::new_readonly(spl_associated_token_account::id(), false),
            AccountMeta::new_readonly(system_program::id(), false),
        ],
    );
    tt.bench.process_transaction(&[transfer_ix_bytes], Some(&[&bob])).await?;
    let metadata_data: TokenStreamData = tt.bench.get_borsh_account(&metadata_kp.pubkey()).await;
    // Check new recipient
    assert_eq!(metadata_data.recipient, alice.pubkey());
    // Check new recipient token account
    assert_eq!(metadata_data.recipient_tokens, alice_ass_token);

    Ok(())
}

#[tokio::test]
async fn timelock_program_test_recurring() -> Result<()> {
    let alice = Account {
        lamports: sol_to_lamports(1.0),
        ..Account::default()
    };
    let bob = Account {
        lamports: sol_to_lamports(1.0),
        ..Account::default()
    };

    let mut tt = TimelockProgramTest::start_new(&[alice, bob]).await;

    let alice = clone_keypair(&tt.bench.accounts[0]);
    let bob = clone_keypair(&tt.bench.accounts[1]);
    let payer = clone_keypair(&tt.bench.payer);

    let strm_token_mint = Keypair::new();
    let alice_ass_token = get_associated_token_address(&alice.pubkey(), &strm_token_mint.pubkey());
    let bob_ass_token = get_associated_token_address(&bob.pubkey(), &strm_token_mint.pubkey());

    tt.bench.create_mint(&strm_token_mint, &tt.bench.payer.pubkey()).await;

    tt.bench.create_associated_token_account(&strm_token_mint.pubkey(), &alice.pubkey()).await;

    tt.bench
        .mint_tokens(
            &strm_token_mint.pubkey(),
            &payer,
            &alice_ass_token,
            spl_token::ui_amount_to_amount(100.0, 8),
        )
        .await;

    let alice_ass_account = tt.bench.get_account(&alice_ass_token).await.unwrap();
    let alice_token_data = spl_token::state::Account::unpack_from_slice(&alice_ass_account.data)?;
    assert_eq!(alice_token_data.amount, spl_token::ui_amount_to_amount(100.0, 8));
    assert_eq!(alice_token_data.mint, strm_token_mint.pubkey());
    assert_eq!(alice_token_data.owner, alice.pubkey());

    let metadata_kp = Keypair::new();
    let (escrow_tokens_pubkey, _) =
        Pubkey::find_program_address(&[metadata_kp.pubkey().as_ref()], &tt.program_id);

    let clock = tt.bench.get_clock().await;
    let now = clock.unix_timestamp as u64;

    let create_stream_ix = CreateStreamIx {
        ix: 0,
        metadata: StreamInstruction {
            start_time: now + 10,
            end_time: now + 1010,
            deposited_amount: spl_token::ui_amount_to_amount(10.0, 8),
            total_amount: spl_token::ui_amount_to_amount(20.0, 8),
            period: 200,
            cliff: 0,
            cliff_amount: 0,
            cancelable_by_sender: false,
            cancelable_by_recipient: false,
            withdrawal_public: false,
            transferable_by_sender: false,
            transferable_by_recipient: false,
            release_rate: spl_token::ui_amount_to_amount(1.0, 8),
            stream_name: "Recurring".to_string(),
        },
    };

    let create_stream_ix_bytes = Instruction::new_with_bytes(
        tt.program_id,
        &create_stream_ix.try_to_vec()?,
        vec![
            AccountMeta::new(alice.pubkey(), true),
            AccountMeta::new(alice_ass_token, false),
            AccountMeta::new(bob.pubkey(), false),
            AccountMeta::new(bob_ass_token, false),
            AccountMeta::new(metadata_kp.pubkey(), true),
            AccountMeta::new(escrow_tokens_pubkey, false),
            AccountMeta::new_readonly(strm_token_mint.pubkey(), false),
            AccountMeta::new_readonly(rent::id(), false),
            AccountMeta::new_readonly(spl_token::id(), false),
            AccountMeta::new_readonly(spl_associated_token_account::id(), false),
            AccountMeta::new_readonly(system_program::id(), false),
        ],
    );

    tt.bench.process_transaction(&[create_stream_ix_bytes], Some(&[&alice, &metadata_kp])).await?;

    let metadata_acc = tt.bench.get_account(&metadata_kp.pubkey()).await.unwrap();
    let metadata_data: TokenStreamData = tt.bench.get_borsh_account(&metadata_kp.pubkey()).await;

    assert_eq!(metadata_acc.owner, tt.program_id);
    assert_eq!(metadata_data.closable_at, now + 10 + 2000 + 1); // 1 after, like in function
    assert_eq!(metadata_data.ix.start_time, now + 10);
    assert_eq!(metadata_data.ix.end_time, now + 1010);
    assert_eq!(metadata_data.ix.deposited_amount, spl_token::ui_amount_to_amount(10.0, 8));
    assert_eq!(metadata_data.ix.stream_name, "Recurring".to_string());
    assert_eq!(metadata_data.ix.release_rate, 100000000);

    // Top up account with 12 and see new amount in escrow account
    let topup_ix = TopUpIx { ix: 4, amount: spl_token::ui_amount_to_amount(20.0, 8) }; // 4 => topup
    let topupix_bytes = Instruction::new_with_bytes(
        tt.program_id,
        &topup_ix.try_to_vec()?,
        vec![
            AccountMeta::new(alice.pubkey(), true),
            AccountMeta::new(alice_ass_token, false),
            AccountMeta::new(metadata_kp.pubkey(), false),
            AccountMeta::new(escrow_tokens_pubkey, false),
            AccountMeta::new_readonly(strm_token_mint.pubkey(), false),
            AccountMeta::new_readonly(spl_token::id(), false),
        ],
    );
    tt.bench.process_transaction(&[topupix_bytes], Some(&[&alice])).await?;
    // let metadata_acc = tt.bench.get_account(&metadata_kp.pubkey()).await.unwrap();
    let metadata_data: TokenStreamData = tt.bench.get_borsh_account(&metadata_kp.pubkey()).await;
    assert_eq!(metadata_data.ix.deposited_amount, spl_token::ui_amount_to_amount(30.0, 8));
    // Closable to end_date, closable fn would return 1010 + 1
    assert_eq!(metadata_data.closable_at, now + 10 + 6000 + 1);

    let some_other_kp = Keypair::new();
    let cancel_ix = CancelIx { ix: 2 };

    let cancel_ix_bytes = Instruction::new_with_bytes(
        tt.program_id,
        &cancel_ix.try_to_vec()?,
        vec![
            AccountMeta::new(some_other_kp.pubkey(), true), // RANDOM KEY
            AccountMeta::new(alice.pubkey(), false),
            AccountMeta::new(alice_ass_token, false),
            AccountMeta::new(bob.pubkey(), false),
            AccountMeta::new(bob_ass_token, false),
            AccountMeta::new(metadata_kp.pubkey(), false),
            AccountMeta::new(escrow_tokens_pubkey, false),
            AccountMeta::new_readonly(strm_token_mint.pubkey(), false),
            AccountMeta::new_readonly(spl_token::id(), false),
        ],
    );
    // It should be IA data error, stream hasn't expired
    let transaction_error = tt
        .bench
        .process_transaction(&[cancel_ix_bytes], Some(&[&some_other_kp]))
        .await
        .err()
        .unwrap();

    assert_eq!(transaction_error, ProgramError::InvalidAccountData);

    // Try to withdraw more then due
    let withdraw_stream_ix =
        WithdrawStreamIx { ix: 1, amount: spl_token::ui_amount_to_amount(40.0, 8) };

    let withdraw_stream_ix_bytes = Instruction::new_with_bytes(
        tt.program_id,
        &withdraw_stream_ix.try_to_vec()?,
        vec![
            AccountMeta::new(bob.pubkey(), true),
            AccountMeta::new(alice.pubkey(), false),
            AccountMeta::new(bob.pubkey(), false),
            AccountMeta::new(bob_ass_token, false),
            AccountMeta::new(metadata_kp.pubkey(), false),
            AccountMeta::new(escrow_tokens_pubkey, false),
            AccountMeta::new_readonly(strm_token_mint.pubkey(), false),
            AccountMeta::new_readonly(spl_token::id(), false),
        ],
    );

    // It should be Invalid argument error, available < requested amount for withdrawal
    let transaction_error = tt
        .bench
        .process_transaction(&[withdraw_stream_ix_bytes], Some(&[&bob]))
        .await
        .err()
        .unwrap();

    assert_eq!(transaction_error, ProgramError::InvalidArgument);

    // Ahead with time, stream expired
    // Beware test clock is not deterministic (check fn)
    // If clock warps too much in future, starts going back??
    tt.advance_clock_past_timestamp(now as i64 + 6011).await;
    // Best to read clock again
    let new_now = tt.bench.get_clock().await.unix_timestamp as u64;

    let withdraw_stream_ix =
        WithdrawStreamIx { ix: 1, amount: spl_token::ui_amount_to_amount(25.0, 8) };

    let withdraw_stream_ix_bytes = Instruction::new_with_bytes(
        tt.program_id,
        &withdraw_stream_ix.try_to_vec()?,
        vec![
            AccountMeta::new(bob.pubkey(), true),
            AccountMeta::new(alice.pubkey(), false),
            AccountMeta::new(bob.pubkey(), false),
            AccountMeta::new(bob_ass_token, false),
            AccountMeta::new(metadata_kp.pubkey(), false),
            AccountMeta::new(escrow_tokens_pubkey, false),
            AccountMeta::new_readonly(strm_token_mint.pubkey(), false),
            AccountMeta::new_readonly(spl_token::id(), false),
        ],
    );

    tt.bench.process_transaction(&[withdraw_stream_ix_bytes], Some(&[&bob])).await?;

    let metadata_data: TokenStreamData = tt.bench.get_borsh_account(&metadata_kp.pubkey()).await;
    assert_eq!(metadata_data.withdrawn_amount, spl_token::ui_amount_to_amount(25.0, 8));
    assert_eq!(metadata_data.last_withdrawn_at, new_now);

    // Try to topup, stream expired, shouldn't succeed
    let topup_ix = TopUpIx { ix: 4, amount: spl_token::ui_amount_to_amount(10.0, 8) }; // 4 => topup
    let topupix_bytes = Instruction::new_with_bytes(
        tt.program_id,
        &topup_ix.try_to_vec()?,
        vec![
            AccountMeta::new(alice.pubkey(), true),
            AccountMeta::new(alice_ass_token, false),
            AccountMeta::new(metadata_kp.pubkey(), false),
            AccountMeta::new(escrow_tokens_pubkey, false),
            AccountMeta::new_readonly(strm_token_mint.pubkey(), false),
            AccountMeta::new_readonly(spl_token::id(), false),
        ],
    );

    let transaction_error = tt.bench.process_transaction(&[topupix_bytes], Some(&[&alice])).await;
    // Stream closed, no topup
    assert!(transaction_error.is_err());

    let cancel_ix_bytes = Instruction::new_with_bytes(
        tt.program_id,
        &cancel_ix.try_to_vec()?,
        vec![
            AccountMeta::new(some_other_kp.pubkey(), true), // RANDOM KEY
            AccountMeta::new(alice.pubkey(), false),
            AccountMeta::new(alice_ass_token, false),
            AccountMeta::new(bob.pubkey(), false),
            AccountMeta::new(bob_ass_token, false),
            AccountMeta::new(metadata_kp.pubkey(), false),
            AccountMeta::new(escrow_tokens_pubkey, false),
            AccountMeta::new_readonly(strm_token_mint.pubkey(), false),
            AccountMeta::new_readonly(spl_token::id(), false),
        ],
    );

    // Now stream should be cancelled, escrow closed
    tt.bench.process_transaction(&[cancel_ix_bytes], Some(&[&some_other_kp])).await?;
    Ok(())
}<|MERGE_RESOLUTION|>--- conflicted
+++ resolved
@@ -44,9 +44,13 @@
     let alice_ass_token = get_associated_token_address(&alice.pubkey(), &strm_token_mint.pubkey());
     let bob_ass_token = get_associated_token_address(&bob.pubkey(), &strm_token_mint.pubkey());
 
-    tt.bench.create_mint(&strm_token_mint, &tt.bench.payer.pubkey()).await;
-
-    tt.bench.create_associated_token_account(&strm_token_mint.pubkey(), &alice.pubkey()).await;
+    tt.bench
+        .create_mint(&strm_token_mint, &tt.bench.payer.pubkey())
+        .await;
+
+    tt.bench
+        .create_associated_token_account(&strm_token_mint.pubkey(), &alice.pubkey())
+        .await;
 
     tt.bench
         .mint_tokens(
@@ -59,7 +63,10 @@
 
     let alice_ass_account = tt.bench.get_account(&alice_ass_token).await.unwrap();
     let alice_token_data = spl_token::state::Account::unpack_from_slice(&alice_ass_account.data)?;
-    assert_eq!(alice_token_data.amount, spl_token::ui_amount_to_amount(100.0, 8));
+    assert_eq!(
+        alice_token_data.amount,
+        spl_token::ui_amount_to_amount(100.0, 8)
+    );
     assert_eq!(alice_token_data.mint, strm_token_mint.pubkey());
     assert_eq!(alice_token_data.owner, alice.pubkey());
 
@@ -108,7 +115,9 @@
         ],
     );
 
-    tt.bench.process_transaction(&[create_stream_ix_bytes], Some(&[&alice, &metadata_kp])).await?;
+    tt.bench
+        .process_transaction(&[create_stream_ix_bytes], Some(&[&alice, &metadata_kp]))
+        .await?;
 
     let metadata_acc = tt.bench.get_account(&metadata_kp.pubkey()).await.unwrap();
     let metadata_data: TokenStreamData = tt.bench.get_borsh_account(&metadata_kp.pubkey()).await;
@@ -127,9 +136,18 @@
     assert_eq!(metadata_data.escrow_tokens, escrow_tokens_pubkey);
     assert_eq!(metadata_data.ix.start_time, now + 5);
     assert_eq!(metadata_data.ix.end_time, now + 605);
-    assert_eq!(metadata_data.ix.deposited_amount, spl_token::ui_amount_to_amount(20.0, 8));
-    assert_eq!(metadata_data.ix.total_amount, spl_token::ui_amount_to_amount(20.0, 8));
-    assert_eq!(metadata_data.ix.stream_name, "TheTestoooooooooor".to_string());
+    assert_eq!(
+        metadata_data.ix.deposited_amount,
+        spl_token::ui_amount_to_amount(20.0, 8)
+    );
+    assert_eq!(
+        metadata_data.ix.total_amount,
+        spl_token::ui_amount_to_amount(20.0, 8)
+    );
+    assert_eq!(
+        metadata_data.ix.stream_name,
+        "TheTestoooooooooor".to_string()
+    );
 
     // Let's warp ahead and try withdrawing some of the stream.
     tt.advance_clock_past_timestamp(now as i64 + 300).await;
@@ -151,7 +169,9 @@
         ],
     );
 
-    tt.bench.process_transaction(&[withdraw_stream_ix_bytes], Some(&[&bob])).await?;
+    tt.bench
+        .process_transaction(&[withdraw_stream_ix_bytes], Some(&[&bob]))
+        .await?;
 
     let metadata_data: TokenStreamData = tt.bench.get_borsh_account(&metadata_kp.pubkey()).await;
     assert_eq!(metadata_data.withdrawn_amount, 1180000000);
@@ -170,15 +190,9 @@
         lamports: sol_to_lamports(1.0),
         ..Account::default()
     };
-<<<<<<< HEAD
 
     let mut tt = TimelockProgramTest::start_new(&[alice, bob]).await;
 
-=======
-
-    let mut tt = TimelockProgramTest::start_new(&[alice, bob]).await;
-
->>>>>>> e8fa449e
     let alice = clone_keypair(&tt.bench.accounts[0]);
     let bob = clone_keypair(&tt.bench.accounts[1]);
     let payer = clone_keypair(&tt.bench.payer);
@@ -187,9 +201,13 @@
     let alice_ass_token = get_associated_token_address(&alice.pubkey(), &strm_token_mint.pubkey());
     let bob_ass_token = get_associated_token_address(&bob.pubkey(), &strm_token_mint.pubkey());
 
-    tt.bench.create_mint(&strm_token_mint, &tt.bench.payer.pubkey()).await;
-
-    tt.bench.create_associated_token_account(&strm_token_mint.pubkey(), &alice.pubkey()).await;
+    tt.bench
+        .create_mint(&strm_token_mint, &tt.bench.payer.pubkey())
+        .await;
+
+    tt.bench
+        .create_associated_token_account(&strm_token_mint.pubkey(), &alice.pubkey())
+        .await;
 
     tt.bench
         .mint_tokens(
@@ -202,7 +220,10 @@
 
     let alice_ass_account = tt.bench.get_account(&alice_ass_token).await.unwrap();
     let alice_token_data = spl_token::state::Account::unpack_from_slice(&alice_ass_account.data)?;
-    assert_eq!(alice_token_data.amount, spl_token::ui_amount_to_amount(100.0, 8));
+    assert_eq!(
+        alice_token_data.amount,
+        spl_token::ui_amount_to_amount(100.0, 8)
+    );
     assert_eq!(alice_token_data.mint, strm_token_mint.pubkey());
     assert_eq!(alice_token_data.owner, alice.pubkey());
 
@@ -251,7 +272,9 @@
         ],
     );
 
-    tt.bench.process_transaction(&[create_stream_ix_bytes], Some(&[&alice, &metadata_kp])).await?;
+    tt.bench
+        .process_transaction(&[create_stream_ix_bytes], Some(&[&alice, &metadata_kp]))
+        .await?;
 
     let metadata_acc = tt.bench.get_account(&metadata_kp.pubkey()).await.unwrap();
     let metadata_data: TokenStreamData = tt.bench.get_borsh_account(&metadata_kp.pubkey()).await;
@@ -261,8 +284,14 @@
 
     assert_eq!(metadata_data.ix.start_time, now + 10);
     assert_eq!(metadata_data.ix.end_time, now + 1010);
-    assert_eq!(metadata_data.ix.deposited_amount, spl_token::ui_amount_to_amount(10.0, 8));
-    assert_eq!(metadata_data.ix.total_amount, spl_token::ui_amount_to_amount(20.0, 8));
+    assert_eq!(
+        metadata_data.ix.deposited_amount,
+        spl_token::ui_amount_to_amount(10.0, 8)
+    );
+    assert_eq!(
+        metadata_data.ix.total_amount,
+        spl_token::ui_amount_to_amount(20.0, 8)
+    );
     assert_eq!(metadata_data.ix.stream_name, "Test2".to_string());
 
     // Test if recipient can be transfered, should return error
@@ -284,12 +313,18 @@
         ],
     );
 
-    let transaction_error = tt.bench.process_transaction(&[transfer_ix_bytes], Some(&[&bob])).await;
+    let transaction_error = tt
+        .bench
+        .process_transaction(&[transfer_ix_bytes], Some(&[&bob]))
+        .await;
 
     assert!(transaction_error.is_err());
 
     // Top up account with 12 and see new amount in escrow account
-    let topup_ix = TopUpIx { ix: 4, amount: spl_token::ui_amount_to_amount(10.0, 8) }; // 4 => topup
+    let topup_ix = TopUpIx {
+        ix: 4,
+        amount: spl_token::ui_amount_to_amount(10.0, 8),
+    }; // 4 => topup_stream
     let topupix_bytes = Instruction::new_with_bytes(
         tt.program_id,
         &topup_ix.try_to_vec()?,
@@ -302,18 +337,25 @@
             AccountMeta::new_readonly(spl_token::id(), false),
         ],
     );
-    tt.bench.process_transaction(&[topupix_bytes], Some(&[&alice])).await?;
+    tt.bench
+        .process_transaction(&[topupix_bytes], Some(&[&alice]))
+        .await?;
     // let metadata_acc = tt.bench.get_account(&metadata_kp.pubkey()).await.unwrap();
     let metadata_data: TokenStreamData = tt.bench.get_borsh_account(&metadata_kp.pubkey()).await;
-    assert_eq!(metadata_data.ix.deposited_amount, spl_token::ui_amount_to_amount(20.0, 8));
+    assert_eq!(
+        metadata_data.ix.deposited_amount,
+        spl_token::ui_amount_to_amount(20.0, 8)
+    );
     // Closable to end_date, closable fn would return 1010 + 1
     assert_eq!(metadata_data.closable_at, now + 1010);
 
     // Warp ahead
     tt.advance_clock_past_timestamp(now as i64 + 200).await;
 
-    let withdraw_stream_ix =
-        WithdrawStreamIx { ix: 1, amount: spl_token::ui_amount_to_amount(30.0, 8) };
+    let withdraw_stream_ix = WithdrawStreamIx {
+        ix: 1,
+        amount: spl_token::ui_amount_to_amount(30.0, 8),
+    };
 
     let withdraw_stream_ix_bytes = Instruction::new_with_bytes(
         tt.program_id,
@@ -388,7 +430,9 @@
     );
 
     // Now stream should be cancelled
-    tt.bench.process_transaction(&[cancel_ix_bytes], Some(&[&some_other_kp])).await?;
+    tt.bench
+        .process_transaction(&[cancel_ix_bytes], Some(&[&some_other_kp]))
+        .await?;
 
     Ok(())
 }
@@ -403,15 +447,9 @@
         lamports: sol_to_lamports(1.0),
         ..Account::default()
     };
-<<<<<<< HEAD
 
     let mut tt = TimelockProgramTest::start_new(&[alice, bob]).await;
 
-=======
-
-    let mut tt = TimelockProgramTest::start_new(&[alice, bob]).await;
-
->>>>>>> e8fa449e
     let alice = clone_keypair(&tt.bench.accounts[0]);
     let bob = clone_keypair(&tt.bench.accounts[1]);
     let payer = clone_keypair(&tt.bench.payer);
@@ -420,9 +458,13 @@
     let alice_ass_token = get_associated_token_address(&alice.pubkey(), &strm_token_mint.pubkey());
     let bob_ass_token = get_associated_token_address(&bob.pubkey(), &strm_token_mint.pubkey());
 
-    tt.bench.create_mint(&strm_token_mint, &tt.bench.payer.pubkey()).await;
-
-    tt.bench.create_associated_token_account(&strm_token_mint.pubkey(), &alice.pubkey()).await;
+    tt.bench
+        .create_mint(&strm_token_mint, &tt.bench.payer.pubkey())
+        .await;
+
+    tt.bench
+        .create_associated_token_account(&strm_token_mint.pubkey(), &alice.pubkey())
+        .await;
 
     tt.bench
         .mint_tokens(
@@ -435,7 +477,10 @@
 
     let alice_ass_account = tt.bench.get_account(&alice_ass_token).await.unwrap();
     let alice_token_data = spl_token::state::Account::unpack_from_slice(&alice_ass_account.data)?;
-    assert_eq!(alice_token_data.amount, spl_token::ui_amount_to_amount(100.0, 8));
+    assert_eq!(
+        alice_token_data.amount,
+        spl_token::ui_amount_to_amount(100.0, 8)
+    );
     assert_eq!(alice_token_data.mint, strm_token_mint.pubkey());
     assert_eq!(alice_token_data.owner, alice.pubkey());
 
@@ -484,7 +529,9 @@
         ],
     );
 
-    tt.bench.process_transaction(&[create_stream_ix_bytes], Some(&[&alice, &metadata_kp])).await?;
+    tt.bench
+        .process_transaction(&[create_stream_ix_bytes], Some(&[&alice, &metadata_kp]))
+        .await?;
 
     let metadata_data: TokenStreamData = tt.bench.get_borsh_account(&metadata_kp.pubkey()).await;
 
@@ -509,7 +556,9 @@
             AccountMeta::new_readonly(system_program::id(), false),
         ],
     );
-    tt.bench.process_transaction(&[transfer_ix_bytes], Some(&[&bob])).await?;
+    tt.bench
+        .process_transaction(&[transfer_ix_bytes], Some(&[&bob]))
+        .await?;
     let metadata_data: TokenStreamData = tt.bench.get_borsh_account(&metadata_kp.pubkey()).await;
     // Check new recipient
     assert_eq!(metadata_data.recipient, alice.pubkey());
@@ -540,9 +589,13 @@
     let alice_ass_token = get_associated_token_address(&alice.pubkey(), &strm_token_mint.pubkey());
     let bob_ass_token = get_associated_token_address(&bob.pubkey(), &strm_token_mint.pubkey());
 
-    tt.bench.create_mint(&strm_token_mint, &tt.bench.payer.pubkey()).await;
-
-    tt.bench.create_associated_token_account(&strm_token_mint.pubkey(), &alice.pubkey()).await;
+    tt.bench
+        .create_mint(&strm_token_mint, &tt.bench.payer.pubkey())
+        .await;
+
+    tt.bench
+        .create_associated_token_account(&strm_token_mint.pubkey(), &alice.pubkey())
+        .await;
 
     tt.bench
         .mint_tokens(
@@ -555,7 +608,10 @@
 
     let alice_ass_account = tt.bench.get_account(&alice_ass_token).await.unwrap();
     let alice_token_data = spl_token::state::Account::unpack_from_slice(&alice_ass_account.data)?;
-    assert_eq!(alice_token_data.amount, spl_token::ui_amount_to_amount(100.0, 8));
+    assert_eq!(
+        alice_token_data.amount,
+        spl_token::ui_amount_to_amount(100.0, 8)
+    );
     assert_eq!(alice_token_data.mint, strm_token_mint.pubkey());
     assert_eq!(alice_token_data.owner, alice.pubkey());
 
@@ -604,7 +660,9 @@
         ],
     );
 
-    tt.bench.process_transaction(&[create_stream_ix_bytes], Some(&[&alice, &metadata_kp])).await?;
+    tt.bench
+        .process_transaction(&[create_stream_ix_bytes], Some(&[&alice, &metadata_kp]))
+        .await?;
 
     let metadata_acc = tt.bench.get_account(&metadata_kp.pubkey()).await.unwrap();
     let metadata_data: TokenStreamData = tt.bench.get_borsh_account(&metadata_kp.pubkey()).await;
@@ -613,12 +671,18 @@
     assert_eq!(metadata_data.closable_at, now + 10 + 2000 + 1); // 1 after, like in function
     assert_eq!(metadata_data.ix.start_time, now + 10);
     assert_eq!(metadata_data.ix.end_time, now + 1010);
-    assert_eq!(metadata_data.ix.deposited_amount, spl_token::ui_amount_to_amount(10.0, 8));
+    assert_eq!(
+        metadata_data.ix.deposited_amount,
+        spl_token::ui_amount_to_amount(10.0, 8)
+    );
     assert_eq!(metadata_data.ix.stream_name, "Recurring".to_string());
     assert_eq!(metadata_data.ix.release_rate, 100000000);
 
     // Top up account with 12 and see new amount in escrow account
-    let topup_ix = TopUpIx { ix: 4, amount: spl_token::ui_amount_to_amount(20.0, 8) }; // 4 => topup
+    let topup_ix = TopUpIx {
+        ix: 4,
+        amount: spl_token::ui_amount_to_amount(20.0, 8),
+    }; // 4 => topup_stream
     let topupix_bytes = Instruction::new_with_bytes(
         tt.program_id,
         &topup_ix.try_to_vec()?,
@@ -631,10 +695,15 @@
             AccountMeta::new_readonly(spl_token::id(), false),
         ],
     );
-    tt.bench.process_transaction(&[topupix_bytes], Some(&[&alice])).await?;
+    tt.bench
+        .process_transaction(&[topupix_bytes], Some(&[&alice]))
+        .await?;
     // let metadata_acc = tt.bench.get_account(&metadata_kp.pubkey()).await.unwrap();
     let metadata_data: TokenStreamData = tt.bench.get_borsh_account(&metadata_kp.pubkey()).await;
-    assert_eq!(metadata_data.ix.deposited_amount, spl_token::ui_amount_to_amount(30.0, 8));
+    assert_eq!(
+        metadata_data.ix.deposited_amount,
+        spl_token::ui_amount_to_amount(30.0, 8)
+    );
     // Closable to end_date, closable fn would return 1010 + 1
     assert_eq!(metadata_data.closable_at, now + 10 + 6000 + 1);
 
@@ -667,8 +736,10 @@
     assert_eq!(transaction_error, ProgramError::InvalidAccountData);
 
     // Try to withdraw more then due
-    let withdraw_stream_ix =
-        WithdrawStreamIx { ix: 1, amount: spl_token::ui_amount_to_amount(40.0, 8) };
+    let withdraw_stream_ix = WithdrawStreamIx {
+        ix: 1,
+        amount: spl_token::ui_amount_to_amount(40.0, 8),
+    };
 
     let withdraw_stream_ix_bytes = Instruction::new_with_bytes(
         tt.program_id,
@@ -702,8 +773,10 @@
     // Best to read clock again
     let new_now = tt.bench.get_clock().await.unix_timestamp as u64;
 
-    let withdraw_stream_ix =
-        WithdrawStreamIx { ix: 1, amount: spl_token::ui_amount_to_amount(25.0, 8) };
+    let withdraw_stream_ix = WithdrawStreamIx {
+        ix: 1,
+        amount: spl_token::ui_amount_to_amount(25.0, 8),
+    };
 
     let withdraw_stream_ix_bytes = Instruction::new_with_bytes(
         tt.program_id,
@@ -720,14 +793,22 @@
         ],
     );
 
-    tt.bench.process_transaction(&[withdraw_stream_ix_bytes], Some(&[&bob])).await?;
+    tt.bench
+        .process_transaction(&[withdraw_stream_ix_bytes], Some(&[&bob]))
+        .await?;
 
     let metadata_data: TokenStreamData = tt.bench.get_borsh_account(&metadata_kp.pubkey()).await;
-    assert_eq!(metadata_data.withdrawn_amount, spl_token::ui_amount_to_amount(25.0, 8));
+    assert_eq!(
+        metadata_data.withdrawn_amount,
+        spl_token::ui_amount_to_amount(25.0, 8)
+    );
     assert_eq!(metadata_data.last_withdrawn_at, new_now);
 
     // Try to topup, stream expired, shouldn't succeed
-    let topup_ix = TopUpIx { ix: 4, amount: spl_token::ui_amount_to_amount(10.0, 8) }; // 4 => topup
+    let topup_ix = TopUpIx {
+        ix: 4,
+        amount: spl_token::ui_amount_to_amount(10.0, 8),
+    }; // 4 => topup_stream
     let topupix_bytes = Instruction::new_with_bytes(
         tt.program_id,
         &topup_ix.try_to_vec()?,
@@ -741,7 +822,10 @@
         ],
     );
 
-    let transaction_error = tt.bench.process_transaction(&[topupix_bytes], Some(&[&alice])).await;
+    let transaction_error = tt
+        .bench
+        .process_transaction(&[topupix_bytes], Some(&[&alice]))
+        .await;
     // Stream closed, no topup
     assert!(transaction_error.is_err());
 
@@ -762,6 +846,11 @@
     );
 
     // Now stream should be cancelled, escrow closed
-    tt.bench.process_transaction(&[cancel_ix_bytes], Some(&[&some_other_kp])).await?;
+    tt.bench
+        .process_transaction(&[cancel_ix_bytes], Some(&[&some_other_kp]))
+        .await?;
     Ok(())
-}+}
+
+
+
