// Copyright (c) 2021 Ivan Jelincic <parazyd@dyne.org>
//
// This file is part of streamflow-timelock
//
// This program is free software: you can redistribute it and/or modify
// it under the terms of the GNU Affero General Public License version 3
// as published by the Free Software Foundation.
//
// This program is distributed in the hope that it will be useful,
// but WITHOUT ANY WARRANTY; without even the implied warranty of
// MERCHANTABILITY or FITNESS FOR A PARTICULAR PURPOSE. See the
// GNU Affero General Public License for more details.
//
// You should have received a copy of the GNU Affero General Public License
// along with this program. If not, see <https://www.gnu.org/licenses/>.
use serde::{Deserialize, Serialize};
use solana_program::{account_info::AccountInfo, pubkey::Pubkey};

/// The struct containing instructions for initializing a stream
#[repr(C)]
#[derive(Deserialize, Serialize, Debug)]
pub struct StreamInstruction {
    /// Timestamp when the funds start unlocking
    pub start_time: u64,
    /// Timestamp when all funds are unlocked
    pub end_time: u64,
    /// Amount of funds locked
    pub amount: u64,
    /// Time step (period) per which vesting occurs
    pub period: u64,
    /// Vesting contract "cliff" timestamp
    pub cliff: u64,
    /// Amount unlocked at the "cliff" timestamp
    pub cliff_amount: u64,
}

/// The account-holding struct for the stream initialization instruction
#[derive(Debug)]
pub struct InitializeAccounts<'a> {
    /// The main wallet address of the initializer
    pub sender: AccountInfo<'a>,
    /// The associated token account address of `sender`
    pub sender_tokens: AccountInfo<'a>,
    /// The main wallet address of the recipient
    pub recipient: AccountInfo<'a>,
    /// The associated token account address of `recipient` (could be either empty or initialized)
    pub recipient_tokens: AccountInfo<'a>,
    /// The account holding the stream metadata — expects empty (non-initialized) account
    pub metadata: AccountInfo<'a>,
    /// The escrow account holding the stream funds — expects empty (non-initialized) account
    pub escrow_tokens: AccountInfo<'a>,
    /// The SPL token mint account
    pub mint: AccountInfo<'a>,
    /// The Rent Sysvar account
    pub rent: AccountInfo<'a>,
    /// The SPL program needed in case associated account for the new recipients is being created
    pub token_program: AccountInfo<'a>,
    /// The Associated Token program needed in case associated account for the new recipients is being created
    pub associated_token_program: AccountInfo<'a>,
    /// The Solana system program
    pub system_program: AccountInfo<'a>,
}

/// The account-holding struct for the stream withdraw instruction
pub struct WithdrawAccounts<'a> {
    pub recipient: AccountInfo<'a>,
    /// The associated token account address of `recipient`
    pub recipient_tokens: AccountInfo<'a>,
    /// The account holding the stream metadata
    pub metadata: AccountInfo<'a>,
    /// The escrow account holding the stream funds
    pub escrow_tokens: AccountInfo<'a>,
    /// The SPL token mint account
    pub mint: AccountInfo<'a>,
    /// The SPL token program
    pub token_program: AccountInfo<'a>,
}

/// The account-holding struct for the stream cancel instruction
pub struct CancelAccounts<'a> {
    /// The main wallet address of the initializer
    pub sender: AccountInfo<'a>,
    /// The associated token account address of `sender`
    pub sender_tokens: AccountInfo<'a>,
    /// The main wallet address of the recipient
    pub recipient: AccountInfo<'a>,
    /// The associated token account address of `recipient`
    pub recipient_tokens: AccountInfo<'a>,
    /// The account holding the stream metadata
    pub metadata: AccountInfo<'a>,
    /// The escrow account holding the stream funds
    pub escrow_tokens: AccountInfo<'a>,
    /// The SPL token mint account
    pub mint: AccountInfo<'a>,
    /// The SPL token program
    pub token_program: AccountInfo<'a>,
}

/// Accounts needed for updating stream recipient
pub struct TransferAccounts<'a> {
    /// Wallet address of the existing recipient
    pub existing_recipient: AccountInfo<'a>,
    /// New stream beneficiary
    pub new_recipient: AccountInfo<'a>,
    /// New stream beneficiary's token account
    /// If not initialized, it will be created and `existing_recipient` is the fee payer
    pub new_recipient_tokens: AccountInfo<'a>,
    /// The account holding the stream metadata
    pub metadata: AccountInfo<'a>,
    /// The escrow account holding the stream funds
    pub escrow_tokens: AccountInfo<'a>,
    /// The SPL token mint account
    pub mint: AccountInfo<'a>,
    /// Rent account
    pub rent: AccountInfo<'a>,
<<<<<<< HEAD
    /// The SPL program needed in case associated account for the new recipients is being created
    pub token_program: AccountInfo<'a>,
    /// The Associated Token program needed in case associated account for the new recipients is being created
    pub associated_token_program: AccountInfo<'a>,
    /// The Solana system program needed in case associated account for the new recipients is being created
=======
    /// The SPL token program
    pub token_program: AccountInfo<'a>,
    /// The Solana system program
>>>>>>> 693dda25
    pub system_program: AccountInfo<'a>,
}

/// TokenStreamData is the struct containing metadata for an SPL token stream.
#[repr(C)]
#[derive(Deserialize, Serialize, Debug)]
pub struct TokenStreamData {
    /// The stream instruction
    pub ix: StreamInstruction,
    /// Amount of funds withdrawn
    pub withdrawn: u64,
    /// Pubkey of the stream initializer
    pub sender: Pubkey,
    /// Pubkey of the stream initializer's token account
    pub sender_tokens: Pubkey,
    /// Pubkey of the stream recipient
    pub recipient: Pubkey,
    /// Pubkey of the stream recipient's token account
    pub recipient_tokens: Pubkey,
    /// Pubkey of the token mint
    pub mint: Pubkey,
    /// Pubkey of the account holding the locked tokens
    pub escrow_tokens: Pubkey,
}

#[allow(clippy::too_many_arguments)]
impl TokenStreamData {
    /// Initialize a new `TokenStreamData` struct.
    pub fn new(
        start_time: u64,
        end_time: u64,
        amount: u64,
        period: u64,
        cliff: u64,
        cliff_amount: u64,
        sender: Pubkey,
        sender_tokens: Pubkey,
        recipient: Pubkey,
        recipient_tokens: Pubkey,
        mint: Pubkey,
        escrow_tokens: Pubkey,
    ) -> Self {
        let ix = StreamInstruction {
            start_time,
            end_time,
            amount,
            period,
            cliff,
            cliff_amount,
        };

        Self {
            ix,
            withdrawn: 0,
            sender,
            sender_tokens,
            recipient,
            recipient_tokens,
            mint,
            escrow_tokens,
        }
    }

    /// Calculate amount available for withdrawal with given timestamp.
    pub fn available(&self, now: u64) -> u64 {
        if self.ix.start_time > now || self.ix.cliff > now {
            return 0;
        }

        if now >= self.ix.end_time {
            return self.ix.amount - self.withdrawn;
        }

        let cliff = if self.ix.cliff > 0 {
            self.ix.cliff
        } else {
            self.ix.start_time
        };

        let cliff_amount = if self.ix.cliff_amount > 0 {
            self.ix.cliff_amount
        } else {
            0
        };

        // TODO: Use uint arithmetics, floats are imprecise
        let num_periods = (self.ix.end_time - cliff) as f64 / self.ix.period as f64;
        let period_amount = (self.ix.amount - cliff_amount) as f64 / num_periods;
        let periods_passed = (now - cliff) / self.ix.period;
        (periods_passed as f64 * period_amount) as u64 + cliff_amount - self.withdrawn
    }
}<|MERGE_RESOLUTION|>--- conflicted
+++ resolved
@@ -113,17 +113,11 @@
     pub mint: AccountInfo<'a>,
     /// Rent account
     pub rent: AccountInfo<'a>,
-<<<<<<< HEAD
     /// The SPL program needed in case associated account for the new recipients is being created
     pub token_program: AccountInfo<'a>,
     /// The Associated Token program needed in case associated account for the new recipients is being created
     pub associated_token_program: AccountInfo<'a>,
     /// The Solana system program needed in case associated account for the new recipients is being created
-=======
-    /// The SPL token program
-    pub token_program: AccountInfo<'a>,
-    /// The Solana system program
->>>>>>> 693dda25
     pub system_program: AccountInfo<'a>,
 }
 
