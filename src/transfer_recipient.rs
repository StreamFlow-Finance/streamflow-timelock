use borsh::BorshSerialize;
use solana_program::{
    account_info::AccountInfo, borsh as solana_borsh, entrypoint::ProgramResult, msg,
    program::invoke, program_error::ProgramError, pubkey::Pubkey, system_program, sysvar,
};
use spl_associated_token_account::{create_associated_token_account, get_associated_token_address};

use crate::{error::SfError, state::TokenStreamData, utils::Invoker};

#[derive(Clone, Debug)]
pub struct TransferAccounts<'a> {
    pub authority: AccountInfo<'a>,
    pub recipient: AccountInfo<'a>,
    pub recipient_tokens: AccountInfo<'a>,
    pub metadata: AccountInfo<'a>,
    pub mint: AccountInfo<'a>,
    pub rent: AccountInfo<'a>,
    pub token_program: AccountInfo<'a>,
    pub associated_token_program: AccountInfo<'a>,
    pub system_program: AccountInfo<'a>,
}

fn account_sanity_check(pid: &Pubkey, a: TransferAccounts) -> ProgramResult {
    msg!("Checking if all given accounts are correct");

    // These accounts must not be empty, and need to have correct ownership
    if a.metadata.data_is_empty() || a.metadata.owner != pid {
        return Err(SfError::InvalidMetadataAccount.into())
    }

    // We want these accounts to be writable
    if !a.authority.is_writable || !a.recipient_tokens.is_writable || !a.metadata.is_writable {
        return Err(SfError::AccountsNotWritable.into())
    }

    // Check if the associated token accounts are legit
    let recipient_tokens = get_associated_token_address(a.recipient.key, a.mint.key);

    if a.recipient_tokens.key != &recipient_tokens {
        return Err(SfError::MintMismatch.into())
    }

    // On-chain program ID checks
    if a.rent.key != &sysvar::rent::id() ||
        a.token_program.key != &spl_token::id() ||
        a.associated_token_program.key != &spl_associated_token_account::id() ||
        a.system_program.key != &system_program::id()
    {
        return Err(ProgramError::InvalidAccountData)
    }

    // Passed without touching the lasers
    Ok(())
}

fn metadata_sanity_check(acc: TransferAccounts, metadata: TokenStreamData) -> ProgramResult {
    msg!("Checking metadata for correctness");

    if acc.mint.key != &metadata.mint {
        return Err(SfError::MintMismatch.into())
    }

    // TODO: What else?

    // Passed without touching the lasers
    Ok(())
}

pub fn transfer_recipient(pid: &Pubkey, acc: TransferAccounts) -> ProgramResult {
    msg!("Transferring stream recipient");

    // Sanity checks
    account_sanity_check(pid, acc.clone())?;

    let mut data = acc.metadata.try_borrow_mut_data()?;
    let mut metadata: TokenStreamData = match solana_borsh::try_from_slice_unchecked(&data) {
        Ok(v) => v,
        Err(_) => return Err(SfError::InvalidMetadata.into()),
    };

    metadata_sanity_check(acc.clone(), metadata.clone())?;

    let cancel_authority = Invoker::new(acc.authority.key, &metadata.sender, &metadata.recipient);
    if !cancel_authority.can_transfer(&metadata.ix) {
        return Err(SfError::TransferNotAllowed.into())
    }

    metadata.recipient = *acc.recipient.key;
    metadata.recipient_tokens = *acc.recipient_tokens.key;

<<<<<<< HEAD
    //todo: should we withdraw what's available before transferring recipient? I'd say YES.
    //(that means we also need streamflow_treasury_tokens, partner_tokens, escrow_tokens in account list

    metadata.recipient = recipient;
    metadata.recipient_tokens = recipient_tokens;
=======
    if acc.recipient_tokens.data_is_empty() {
        msg!("Initializing new recipient's associated token account");
        invoke(
            &create_associated_token_account(acc.authority.key, acc.recipient.key, acc.mint.key),
            &[
                acc.authority.clone(),
                acc.recipient_tokens.clone(),
                acc.recipient.clone(),
                acc.mint.clone(),
                acc.system_program.clone(),
                acc.token_program.clone(),
                acc.rent.clone(),
            ],
        )?;
    }
>>>>>>> e7f812f5

    let bytes = metadata.try_to_vec()?;
    data[0..bytes.len()].clone_from_slice(&bytes);

    msg!("Successfully transferred stream recipient");
    Ok(())
}<|MERGE_RESOLUTION|>--- conflicted
+++ resolved
@@ -88,13 +88,6 @@
     metadata.recipient = *acc.recipient.key;
     metadata.recipient_tokens = *acc.recipient_tokens.key;
 
-<<<<<<< HEAD
-    //todo: should we withdraw what's available before transferring recipient? I'd say YES.
-    //(that means we also need streamflow_treasury_tokens, partner_tokens, escrow_tokens in account list
-
-    metadata.recipient = recipient;
-    metadata.recipient_tokens = recipient_tokens;
-=======
     if acc.recipient_tokens.data_is_empty() {
         msg!("Initializing new recipient's associated token account");
         invoke(
@@ -110,7 +103,6 @@
             ],
         )?;
     }
->>>>>>> e7f812f5
 
     let bytes = metadata.try_to_vec()?;
     data[0..bytes.len()].clone_from_slice(&bytes);
