--- conflicted
+++ resolved
@@ -16,21 +16,11 @@
 use std::iter::FromIterator;
 
 use solana_program::{
-<<<<<<< HEAD
     account_info::AccountInfo, entrypoint::ProgramResult, program_error::ProgramError,
-    program_pack::Pack,
+    program_pack::Pack, pubkey::Pubkey
 };
 
 use crate::{error::SfError, state::StreamInstruction};
-=======
-    account_info::AccountInfo, program_error::ProgramError, program_pack::Pack, pubkey::Pubkey,
-};
-
-use crate::state::{
-    CancelAccounts, InitializeAccounts, StreamInstruction, TokenStreamData, TopUpAccounts,
-    TransferAccounts, WithdrawAccounts,
-};
->>>>>>> 2a8a6fe8
 
 /// Do a sanity check with given Unix timestamps.
 pub fn duration_sanity(now: u64, start: u64, end: u64, cliff: u64) -> ProgramResult {
